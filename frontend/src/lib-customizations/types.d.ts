// SPDX-FileCopyrightText: 2017-2023 City of Espoo
//
// SPDX-License-Identifier: LGPL-2.1-or-later

import 'react'
import type { LatLngExpression } from 'leaflet'

import { ApplicationType } from 'lib-common/generated/api-types/application'
import { AssistanceMeasure } from 'lib-common/generated/api-types/assistanceaction'
import {
  AbsenceType,
  ProviderType
} from 'lib-common/generated/api-types/daycare'
import { VoucherValueDecisionType } from 'lib-common/generated/api-types/invoicing'
import {
  PlacementPlanRejectReason,
  PlacementType
} from 'lib-common/generated/api-types/placement'
import { Theme } from 'lib-common/theme'
import { DeepReadonly } from 'lib-common/types'

import {
  Lang as LangCitizen,
  Translations as TranslationsCitizen
} from './citizen'
import {
  Lang as LangEmployee,
  Translations as TranslationsEmployee,
  VasuLang as VasuLangEmployee,
  VasuTranslations as VasuTranslationsEmployee
} from './employee'
import {
  Lang as LangEmployeeMobile,
  Translations as TranslationsEmployeeMobile
} from './employeeMobile'

declare global {
  interface Window {
    evaka?: EvakaWindowConfig
  }

  // eslint-disable-next-line @typescript-eslint/no-empty-interface
  interface EvakaWindowConfig {}
}

type DeepPartial<T> = {
  [P in keyof T]?: T[P] extends (infer U)[]
    ? DeepPartial<U>[]
    : T[P] extends Readonly<infer U>[]
    ? Readonly<DeepPartial<U>>[]
    : DeepPartial<T[P]>
}

interface ImgProps {
  src: string
  alt: string
}

export interface BaseAppConfig {
  sentry?: {
    dsn: string
    enabled: boolean
  }
}

export interface CommonCustomizations {
  theme: Theme
}

export interface CitizenCustomizations {
  appConfig: BaseAppConfig
  langs: LangCitizen[]
  translations: Record<LangCitizen, DeepPartial<TranslationsCitizen>>
  cityLogo: ImgProps
  footerLogo?: JSX.Element
  routeLinkRootUrl: string
  mapConfig: MapConfig
  featureFlags: FeatureFlags
  getMaxPreferredUnits: (type: ApplicationType) => number
}

interface MapConfig {
  center: LatLngExpression
  initialZoom: number
  addressZoom: number
  searchAreaRect: {
    minLongitude: number
    maxLongitude: number
    minLatitude: number
    maxLatitude: number
  }
  careTypeFilters: ApplicationType[]
  unitProviderTypeFilters: ProviderType[]
}

/**
 * Frontend features to enable.
 *
 * See lib-customizations/espoo/featureFlags.tsx for an example of configuring
 * feature flags separately per environment with shared defaults.
 */
interface BaseFeatureFlags {
  /**
   * Whether to show PLANNED_ABSENCE as a third absence option for shift care children in
   * citizen's absence modal
   */
  citizenShiftCareAbsence: boolean
  /**
   * Whether to show PLANNED_ABSENCE as a third absence option for contract day children in
   * citizen's absence modal
   */
  citizenContractDayAbsence: boolean

  /**
   * Enable assistance action type "other"
   */
  assistanceActionOther: boolean

  daycareApplication: {
    /**
     * Citizen must specify daily daycare start and end times the daycare application
     */
    dailyTimes: boolean
  }
  preschoolApplication: {
    /**
     * Citizen must select the preferred start date for connected daycare on preschool application
     */
    connectedDaycarePreferredStartDate: boolean
    /**
     * Citizen must select a service need option on preschool application
     */
    serviceNeedOption: boolean
  }

  /**
   * Separate units can be selected for each decision on a decision draft (sijoitushahmotelma)
   *
   * Preschool + connected daycare applications generate two decisions. This flag enables selecting
   * different units for each decision.
   */
  decisionDraftMultipleUnits: boolean

  /**
   * Enable support for preschool
   */
  preschool: boolean

  /**
   * Enable support for preparatory education
   */
  preparatory: boolean

  /**
   * Require one or more attachments for urgent applications
   */
  urgencyAttachments: boolean

  /**
   * Enable support for selecting finance decision handler when sending the decision
   */
  financeDecisionHandlerSelect: boolean

  /**
<<<<<<< HEAD
   * Enable section for child discussion related data (Lapset puheeksi) in child documents section
   */
  childDiscussion: boolean
=======
   * Enable support for filtering fee decisions by preschool club placement type
   */
  feeDecisionPreschoolClubFilter: boolean
>>>>>>> de325499

  /**
   * Experimental flags are features in development: features that aren't yet
   * recommended/tested for production usage but can be enabled for testing
   * in eVaka implementations. These flags will either be dropped when features
   * are deemed ready or promoted to top-level flags.
   */
  experimental?: {
    /**
     * Enable support for LEOPS (lapsen esiopetussuunnitelma)
     */
    leops?: boolean

    /**
     * Enable payments for voucher units (palvelusetelimaksatus)
     */
    voucherUnitPayments?: boolean

    /**
     * Enable assistance need decisions (tuen päätös)
     */
    assistanceNeedDecisions?: boolean

    /**
     * Enable assistance need preschool decisions (esiopetuksen tuen päätös)
     */
    assistanceNeedPreschoolDecisions?: boolean

    /**
     * Enable language selection for assistance need decisions
     */
    assistanceNeedDecisionsLanguageSelect?: boolean

    /**
     * Enable attendance types for realtime staff attendances, instead of just present/absent
     */
    staffAttendanceTypes?: boolean

    /**
     * Enable support for foster parents
     */
    fosterParents?: boolean

    /**
     * Enable support for messaging to application guardian for service workers (palveluohjauksen viestintä)
     */
    serviceWorkerMessaging?: boolean

    /**
     * Enable support for duplicating a child as a new SSN-less person
     */
    personDuplicate?: boolean

    /**
     * Enable support for new template editor and child documents
     */
    childDocuments?: boolean

    /**
     * Enable support for intermittent shift care
     */
    intermittentShiftCare?: boolean
  }
}

export type FeatureFlags = DeepReadonly<BaseFeatureFlags>

type CityLogo = JSX.Element | ImgProps

export interface EmployeeCustomizations {
  appConfig: BaseAppConfig
  translations: Record<LangEmployee, DeepPartial<TranslationsEmployee>>
  vasuTranslations: Record<
    VasuLangEmployee,
    DeepPartial<VasuTranslationsEmployee>
  >
  cityLogo: CityLogo
  featureFlags: FeatureFlags
  placementTypes: PlacementType[]
  absenceTypes: AbsenceType[]
  assistanceMeasures: AssistanceMeasure[]
  placementPlanRejectReasons: PlacementPlanRejectReason[]
  unitProviderTypes: ProviderType[]
  voucherValueDecisionTypes: VoucherValueDecisionType[]
}

export interface EmployeeMobileCustomizations {
  appConfig: BaseAppConfig
  featureFlags: FeatureFlags
  translations: Record<
    LangEmployeeMobile,
    DeepPartial<TranslationsEmployeeMobile>
  >
}<|MERGE_RESOLUTION|>--- conflicted
+++ resolved
@@ -162,15 +162,14 @@
   financeDecisionHandlerSelect: boolean
 
   /**
-<<<<<<< HEAD
    * Enable section for child discussion related data (Lapset puheeksi) in child documents section
    */
   childDiscussion: boolean
-=======
+
+  /**
    * Enable support for filtering fee decisions by preschool club placement type
    */
   feeDecisionPreschoolClubFilter: boolean
->>>>>>> de325499
 
   /**
    * Experimental flags are features in development: features that aren't yet
